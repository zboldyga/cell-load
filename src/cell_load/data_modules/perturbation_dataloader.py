import logging
import glob
import re

from functools import partial
from pathlib import Path
from typing import Literal, Set, Dict

import h5py
import numpy as np
import torch
from lightning.pytorch import LightningDataModule
from torch.utils.data import DataLoader, Dataset
from tqdm import tqdm

from ..config import ExperimentConfig
from ..dataset import MetadataConcatDataset, PerturbationDataset
from ..mapping_strategies import BatchMappingStrategy, RandomMappingStrategy
from ..utils.data_utils import (
    GlobalH5MetadataCache,
    generate_onehot_map,
    safe_decode_array,
)
from .samplers import PerturbationBatchSampler

logger = logging.getLogger(__name__)


class PerturbationDataModule(LightningDataModule):
    """
    A unified data module that sets up train/val/test splits for multiple dataset/celltype
    combos. Allows zero-shot, few-shot tasks, and uses a pluggable mapping strategy
    (batch, random, nearest) to match perturbed cells with control cells.
    """

    def __init__(
        self,
        toml_config_path: str,
        batch_size: int = 128,
        num_workers: int = 8,
        random_seed: int = 42,  # this should be removed by seed everything
        pert_col: str = "gene",
        batch_col: str = "gem_group",
        cell_type_key: str = "cell_type",
        control_pert: str = "non-targeting",
        embed_key: Literal["X_hvg", "X_state"] | None = None,
        output_space: Literal["gene", "all"] = "gene",
        basal_mapping_strategy: Literal["batch", "random"] = "random",
        n_basal_samples: int = 1,
        should_yield_control_cells: bool = True,
        cell_sentence_len: int = 512,
<<<<<<< HEAD
        cache_perturbation_control_pairs: bool = False,
=======
        drop_last: bool = False,
>>>>>>> 0255efe6
        **kwargs,  # missing perturbation_features_file  and store_raw_basal for backwards compatibility
    ):
        """
        This class is responsible for serving multiple PerturbationDataset's each of which is specific
        to a dataset/cell type combo. It sets up training, validation, and test splits for each dataset
        and cell type, and uses a pluggable mapping strategy to match perturbed cells with control cells.

        Args:
            toml_config_path: Path to TOML configuration file
            batch_size: Batch size for PyTorch DataLoader
            num_workers: Num workers for PyTorch DataLoader
            few_shot_percent: Fraction of data to use for few-shot tasks
            random_seed: For reproducible splits & sampling
            embed_key: Embedding key or matrix in the H5 file to use for feauturizing cells
            output_space: The output space for model predictions (gene or latent, which uses embed_key)
            basal_mapping_strategy: One of {"batch","random","nearest","ot"}
            n_basal_samples: Number of control cells to sample per perturbed cell
<<<<<<< HEAD
            cache_perturbation_control_pairs: If True cache perturbation-control pairs at the start of training and reuse them.
=======
            drop_last: Whether to drop the last sentence set if it is smaller than cell_sentence_len
>>>>>>> 0255efe6
        """
        super().__init__()

        # Load and validate configuration
        self.toml_config_path = toml_config_path
        self.config = ExperimentConfig.from_toml(toml_config_path)
        self.config.validate()

        # Experiment level params
        self.batch_size = batch_size
        self.num_workers = num_workers
        self.random_seed = random_seed
        self.rng = np.random.default_rng(random_seed)
        self.drop_last = drop_last

        # H5 field names
        self.pert_col = pert_col
        self.batch_col = batch_col
        self.cell_type_key = cell_type_key
        self.control_pert = control_pert
        self.embed_key = embed_key
        self.output_space = output_space

        # Sampling and mapping
        self.n_basal_samples = n_basal_samples
        self.cell_sentence_len = cell_sentence_len
        self.should_yield_control_cells = should_yield_control_cells
        self.cache_perturbation_control_pairs = cache_perturbation_control_pairs

        # Optional behaviors
        self.map_controls = kwargs.get("map_controls", True)
        self.perturbation_features_file = kwargs.get("perturbation_features_file")
        self.int_counts = kwargs.get("int_counts", False)
        self.normalize_counts = kwargs.get("normalize_counts", False)
        self.store_raw_basal = kwargs.get("store_raw_basal", False)
        self.barcode = kwargs.get("barcode", False)

        logger.info(
            f"Initializing DataModule: batch_size={batch_size}, workers={num_workers}, "
            f"random_seed={random_seed}"
        )

        # Mapping strategy
        self.basal_mapping_strategy = basal_mapping_strategy
        self.mapping_strategy_cls = {
            "batch": BatchMappingStrategy,
            "random": RandomMappingStrategy,
        }[basal_mapping_strategy]

        # Determine if raw expression is needed
        self.store_raw_expression = bool(
            self.embed_key
            and (
                (self.embed_key != "X_hvg" and self.output_space == "gene")
                or self.output_space == "all"
            )
        )

        # Prepare dataset lists and maps
        self.train_datasets: list[Dataset] = []
        self.val_datasets: list[Dataset] = []
        self.test_datasets: list[Dataset] = []

        self.all_perts: Set[str] = set()
        self.pert_onehot_map: dict[str, torch.Tensor] | None = None
        self.batch_onehot_map: dict[str, torch.Tensor] | None = None
        self.cell_type_onehot_map: dict[str, torch.Tensor] | None = None

        # Initialize global maps
        self._setup_global_maps()

    def get_var_names(self):
        """
        Get the variable names (gene names) from the first dataset.
        This assumes all datasets have the same gene names.
        """
        if len(self.test_datasets) == 0:
            raise ValueError("No test datasets available to extract variable names.")
        underlying_ds: PerturbationDataset = self.test_datasets[0].dataset
        return underlying_ds.get_gene_names(output_space=self.output_space)

    def setup(self, stage: str | None = None):
        """
        Set up training and test datasets.
        """
        if len(self.train_datasets) == 0:
            self._setup_datasets()
            logger.info(
                "Done! Train / Val / Test splits: %d / %d / %d",
                len(self.train_datasets),
                len(self.val_datasets),
                len(self.test_datasets),
            )

    def save_state(self, filepath: str):
        """
        Save the data module configuration to a torch file.
        This saves only the initialization parameters, not the computed splits for the datasets.

        Args:
            filepath: Path where to save the configuration (should end with .torch)
        """
        save_dict = {
            "toml_config_path": self.toml_config_path,
            "batch_size": self.batch_size,
            "num_workers": self.num_workers,
            "random_seed": self.random_seed,
            "pert_col": self.pert_col,
            "batch_col": self.batch_col,
            "cell_type_key": self.cell_type_key,
            "control_pert": self.control_pert,
            "embed_key": self.embed_key,
            "output_space": self.output_space,
            "basal_mapping_strategy": self.basal_mapping_strategy,
            "n_basal_samples": self.n_basal_samples,
            "should_yield_control_cells": self.should_yield_control_cells,
            "cell_sentence_len": self.cell_sentence_len,
            "cache_perturbation_control_pairs": self.cache_perturbation_control_pairs,
            # Include the optional behaviors
            "map_controls": self.map_controls,
            "perturbation_features_file": self.perturbation_features_file,
            "int_counts": self.int_counts,
            "normalize_counts": self.normalize_counts,
            "store_raw_basal": self.store_raw_basal,
            "barcode": self.barcode,
        }

        torch.save(save_dict, filepath)
        logger.info(f"Saved data module configuration to {filepath}")

    @classmethod
    def load_state(cls, filepath: str):
        """
        Load a data module from a saved torch file.
        This reconstructs the data module with the original initialization parameters.
        You will need to call setup() after loading to recreate the datasets.

        Args:
            filepath: Path to the saved configuration file

        Returns:
            PerturbationDataModule: A new instance with the saved configuration
        """
        save_dict = torch.load(filepath, map_location="cpu")
        logger.info(f"Loaded data module configuration from {filepath}")

        # Validate that the toml config file still exists
        toml_path = Path(save_dict["toml_config_path"])
        if not toml_path.exists():
            logger.warning(
                f"TOML config file not found at {toml_path}. "
                "Make sure the file exists or the path is correct."
            )

        # Extract the kwargs that were passed to __init__
        kwargs = {
            "map_controls": save_dict.pop("map_controls", True),
            "cache_perturbation_control_pairs": save_dict.pop("cache_perturbation_control_pairs", False),
            "perturbation_features_file": save_dict.pop(
                "perturbation_features_file", None
            ),
            "int_counts": save_dict.pop("int_counts", False),
            "normalize_counts": save_dict.pop("normalize_counts", False),
            "store_raw_basal": save_dict.pop("store_raw_basal", False),
            "barcode": save_dict.pop("barcode", True),
        }

        # Create new instance with all the saved parameters
        return cls(**save_dict, **kwargs)

    def get_var_dims(self):
        underlying_ds: PerturbationDataset = self.test_datasets[0].dataset
        if self.embed_key:
            input_dim = underlying_ds.get_dim_for_obsm(self.embed_key)
        else:
            input_dim = underlying_ds.n_genes

        gene_dim = underlying_ds.n_genes
        try:
            hvg_dim = underlying_ds.get_num_hvgs()
        except AttributeError:
            assert self.embed_key is None, "No X_hvg detected, using raw .X"
            hvg_dim = gene_dim

        if self.embed_key is not None:
            output_dim = underlying_ds.get_dim_for_obsm(self.embed_key)
        else:
            output_dim = input_dim  # training on raw gene expression

        gene_names = underlying_ds.get_gene_names(output_space=self.output_space)

        # get the shape of the first value in pert_onehot_map
        pert_dim = next(iter(self.pert_onehot_map.values())).shape[0]
        batch_dim = next(iter(self.batch_onehot_map.values())).shape[0]

        pert_names = list(self.pert_onehot_map.keys())

        return {
            "input_dim": input_dim,
            "gene_dim": gene_dim,
            "hvg_dim": hvg_dim,
            "output_dim": output_dim,
            "pert_dim": pert_dim,
            "gene_names": gene_names,
            "batch_dim": batch_dim,
            "pert_names": pert_names,
        }

    def get_shared_perturbations(self) -> Set[str]:
        """
        Compute shared perturbations between train and test sets by inspecting
        only the actual subset indices in self.train_datasets and self.test_datasets.

        This ensures we don't accidentally include all perturbations from the entire h5 file.
        """

        def _extract_perts_from_subset(subset) -> Set[str]:
            """
            Helper that returns the set of perturbation names for the
            exact subset indices in 'subset'.
            """
            ds = subset.dataset  # The underlying PerturbationDataset
            idxs = subset.indices  # The subset of row indices relevant to this Subset

            # ds.pert_col typically is 'gene' or similar
            pert_codes = ds.metadata_cache.pert_codes[idxs]
            # Convert each code to its corresponding string label
            pert_names = ds.pert_categories[pert_codes]

            return set(pert_names)

        # 1) Gather all perturbations found across the *actual training subsets*
        train_perts = set()
        for subset in self.train_datasets:
            train_perts.update(_extract_perts_from_subset(subset))

        # 2) Gather all perturbations found across the *actual testing subsets*
        test_perts = set()
        for subset in self.test_datasets:
            test_perts.update(_extract_perts_from_subset(subset))

        # 3) Intersection = shared across both train and test
        shared_perts = train_perts & test_perts

        logger.info(f"Found {len(train_perts)} distinct perts in the train subsets.")
        logger.info(f"Found {len(test_perts)} distinct perts in the test subsets.")
        logger.info(f"Found {len(shared_perts)} shared perturbations (train ∩ test).")

        return shared_perts

    def get_control_pert(self):
        # Return the control perturbation name
        return self.train_datasets[0].dataset.control_pert

    def train_dataloader(self):
        if len(self.train_datasets) == 0:
            raise ValueError(
                "No training datasets available. Please call setup() first."
            )
        return self._create_dataloader(self.train_datasets, test=False)

    def val_dataloader(self):
        if len(self.val_datasets) == 0:
            return self._create_dataloader(self.test_datasets, test=False)
        return self._create_dataloader(self.val_datasets, test=False)

    def test_dataloader(self):
        if len(self.test_datasets) == 0:
            return None
        return self._create_dataloader(self.test_datasets, test=True, batch_size=1)

    def predict_dataloader(self):
        if len(self.test_datasets) == 0:
            return None
        return self._create_dataloader(self.test_datasets, test=True)

    # Helper functions to set up global maps and datasets

    def _create_dataloader(
        self,
        datasets: list[Dataset],
        test: bool = False,
        batch_size: int | None = None,
    ):
        """Create a DataLoader with appropriate configuration."""
        use_int_counts = "int_counts" in self.__dict__ and self.int_counts
        collate_fn = partial(PerturbationDataset.collate_fn, int_counts=use_int_counts)

        ds = MetadataConcatDataset(datasets)
        use_batch = self.basal_mapping_strategy == "batch"

        batch_size = batch_size or (1 if test else self.batch_size)

        sampler = PerturbationBatchSampler(
            dataset=ds,
            batch_size=batch_size,
            drop_last=self.drop_last,
            cell_sentence_len=self.cell_sentence_len,
            test=test,
            use_batch=use_batch,
        )

        return DataLoader(
            ds,
            batch_sampler=sampler,
            num_workers=self.num_workers,
            collate_fn=collate_fn,
            pin_memory=True,
            prefetch_factor=4 if not test else None,
        )

    def _setup_global_maps(self):
        """
        Set up global one-hot maps for perturbations and batches.
        For perturbations, we scan through all files in all train_specs and test_specs.
        """
        all_perts = set()
        all_batches = set()
        all_celltypes = set()

        for dataset_name in self.config.get_all_datasets():
            dataset_path = Path(self.config.datasets[dataset_name])
            files = self._find_dataset_files(dataset_path)

            for _fname, fpath in files.items():
                with h5py.File(fpath, "r") as f:
                    pert_arr = f[f"obs/{self.pert_col}/categories"][:]
                    perts = set(safe_decode_array(pert_arr))
                    all_perts.update(perts)

                    try:
                        batch_arr = f[f"obs/{self.batch_col}/categories"][:]
                    except KeyError:
                        batch_arr = f[f"obs/{self.batch_col}"][:]
                    batches = set(safe_decode_array(batch_arr))
                    all_batches.update(batches)

                    try:
                        celltype_arr = f[f"obs/{self.cell_type_key}/categories"][:]
                    except KeyError:
                        celltype_arr = f[f"obs/{self.cell_type_key}"][:]
                    celltypes = set(safe_decode_array(celltype_arr))
                    all_celltypes.update(celltypes)

        # Create one-hot maps
        if self.perturbation_features_file:
            # Load the custom featurizations from a torch file
            featurization_dict = torch.load(self.perturbation_features_file)
            # Validate that every perturbation in all_perts is in the featurization dict.
            missing = all_perts - set(featurization_dict.keys())
            if len(missing) > 0:
                feature_dim = next(iter(featurization_dict.values())).shape[-1]
                for pert in missing:
                    featurization_dict[pert] = torch.zeros(feature_dim)

                logger.info(
                    "Set %d missing perturbations to zero vectors.", len(missing)
                )

            logger.info(
                "Loaded custom perturbation featurizations for %d perturbations.",
                len(featurization_dict),
            )
            self.pert_onehot_map = featurization_dict  # use the custom featurizations
        else:
            # Fall back to default: generate one-hot mapping
            self.pert_onehot_map = generate_onehot_map(all_perts)

        self.batch_onehot_map = generate_onehot_map(all_batches)
        self.cell_type_onehot_map = generate_onehot_map(all_celltypes)

    def _create_base_dataset(
        self, dataset_name: str, fpath: Path
    ) -> PerturbationDataset:
        """Create a base PerturbationDataset instance."""
        mapping_kwargs = {"map_controls": self.map_controls}
        
        # Add cache_perturbation_control_pairs to mapping strategy kwargs
        mapping_kwargs["cache_perturbation_control_pairs"] = self.cache_perturbation_control_pairs

        return PerturbationDataset(
            name=dataset_name,
            h5_path=fpath,
            mapping_strategy=self.mapping_strategy_cls(
                random_state=self.random_seed,
                n_basal_samples=self.n_basal_samples,
                **mapping_kwargs,
            ),
            embed_key=self.embed_key,
            pert_onehot_map=self.pert_onehot_map,
            batch_onehot_map=self.batch_onehot_map,
            cell_type_onehot_map=self.cell_type_onehot_map,
            pert_col=self.pert_col,
            cell_type_key=self.cell_type_key,
            batch_col=self.batch_col,
            control_pert=self.control_pert,
            random_state=self.random_seed,
            should_yield_control_cells=self.should_yield_control_cells,
            store_raw_expression=self.store_raw_expression,
            output_space=self.output_space,
            store_raw_basal=self.store_raw_basal,
            barcode=self.barcode,
        )

    def _setup_datasets(self):
        """
        Set up training datasets with proper handling of zeroshot/fewshot splits w/ TOML.
        Uses H5MetadataCache for faster metadata access.
        """

        for dataset_name in self.config.get_all_datasets():
            dataset_path = Path(self.config.datasets[dataset_name])
            files = self._find_dataset_files(dataset_path)

            # Get configuration for this dataset
            zeroshot_celltypes = self.config.get_zeroshot_celltypes(dataset_name)
            fewshot_celltypes = self.config.get_fewshot_celltypes(dataset_name)
            is_training_dataset = self.config.training.get(dataset_name) == "train"

            logger.info(f"Processing dataset {dataset_name}:")
            logger.info(f"  - Training dataset: {is_training_dataset}")
            logger.info(f"  - Zeroshot cell types: {list(zeroshot_celltypes.keys())}")
            logger.info(f"  - Fewshot cell types: {list(fewshot_celltypes.keys())}")

            # Process each file in the dataset
            for fname, fpath in tqdm(
                list(files.items()), desc=f"Processing {dataset_name}"
            ):
                # Create metadata cache
                cache = GlobalH5MetadataCache().get_cache(
                    str(fpath),
                    self.pert_col,
                    self.cell_type_key,
                    self.control_pert,
                    self.batch_col,
                )

                # Create base dataset
                ds = self._create_base_dataset(dataset_name, fpath)
                train_sum = val_sum = test_sum = 0

                # Process each cell type in this file
                for ct_idx, ct in enumerate(cache.cell_type_categories):
                    ct_mask = cache.cell_type_codes == ct_idx
                    n_cells = np.sum(ct_mask)

                    if n_cells == 0:
                        continue

                    ct_indices = np.where(ct_mask)[0]

                    # Split into control and perturbed indices
                    ctrl_mask = cache.pert_codes[ct_indices] == cache.control_pert_code
                    ctrl_indices = ct_indices[ctrl_mask]
                    pert_indices = ct_indices[~ctrl_mask]

                    # Determine how to handle this cell type
                    counts = self._process_celltype(
                        ds,
                        ct,
                        ct_indices,
                        ctrl_indices,
                        pert_indices,
                        cache,
                        dataset_name,
                        zeroshot_celltypes,
                        fewshot_celltypes,
                        is_training_dataset,
                    )

                    train_sum += counts["train"]
                    val_sum += counts["val"]
                    test_sum += counts["test"]

                tqdm.write(
                    f"Processed {fname}: {train_sum} train, {val_sum} val, {test_sum} test"
                )

            logger.info("\n")

    def _split_fewshot_celltype(
        self,
        ds: PerturbationDataset,
        pert_indices: np.ndarray,
        ctrl_indices: np.ndarray,
        cache,
        pert_config: dict[str, list[str]],
    ) -> dict[str, int]:
        """Split a fewshot cell type according to perturbation assignments."""
        counts = {"train": 0, "val": 0, "test": 0}

        # Get perturbation codes for this cell type
        pert_codes = cache.pert_codes[pert_indices]

        # Create sets of perturbation codes for each split
        val_pert_names = set(pert_config.get("val", []))
        test_pert_names = set(pert_config.get("test", []))

        val_pert_codes = set()
        test_pert_codes = set()

        for i, pert_name in enumerate(cache.pert_categories):
            if pert_name in val_pert_names:
                val_pert_codes.add(i)
            if pert_name in test_pert_names:
                test_pert_codes.add(i)

        # Split perturbation indices by their codes
        val_mask = np.isin(pert_codes, list(val_pert_codes))
        test_mask = np.isin(pert_codes, list(test_pert_codes))
        train_mask = ~(val_mask | test_mask)

        val_pert_indices = pert_indices[val_mask]
        test_pert_indices = pert_indices[test_mask]
        train_pert_indices = pert_indices[train_mask]

        # Split controls proportionally
        rng = np.random.default_rng(self.random_seed)
        ctrl_indices_shuffled = rng.permutation(ctrl_indices)

        n_val = len(val_pert_indices)
        n_test = len(test_pert_indices)
        n_train = len(train_pert_indices)
        total_pert = n_val + n_test + n_train

        if total_pert > 0:
            n_ctrl_val = int(len(ctrl_indices) * n_val / total_pert)
            n_ctrl_test = int(len(ctrl_indices) * n_test / total_pert)

            val_ctrl_indices = ctrl_indices_shuffled[:n_ctrl_val]
            test_ctrl_indices = ctrl_indices_shuffled[
                n_ctrl_val : n_ctrl_val + n_ctrl_test
            ]
            train_ctrl_indices = ctrl_indices_shuffled[n_ctrl_val + n_ctrl_test :]

            # Create subsets
            if len(val_pert_indices) > 0:
                subset = ds.to_subset_dataset("val", val_pert_indices, val_ctrl_indices)
                self.val_datasets.append(subset)
                counts["val"] = len(subset)

            if len(test_pert_indices) > 0:
                subset = ds.to_subset_dataset(
                    "test", test_pert_indices, test_ctrl_indices
                )
                self.test_datasets.append(subset)
                counts["test"] = len(subset)

            if len(train_pert_indices) > 0:
                subset = ds.to_subset_dataset(
                    "train", train_pert_indices, train_ctrl_indices
                )
                self.train_datasets.append(subset)
                counts["train"] = len(subset)

        return counts

    def _find_dataset_files(self, dataset_path: Path) -> dict[str, Path]:
        files: Dict[str, Path] = {}
        path_str = str(dataset_path)

        # Check if path contains glob patterns
        if any(char in path_str for char in "*?[]{}"):
            # Handle brace expansion manually since Python glob doesn't support it
            expanded_patterns = self._expand_braces(path_str)

            for pattern in expanded_patterns:
                if pattern.startswith("/"):
                    # Absolute path - use glob.glob()
                    if pattern.endswith((".h5", ".h5ad")):
                        # Pattern already specifies file extension
                        for fpath_str in sorted(glob.glob(pattern)):
                            fpath = Path(fpath_str)
                            files[fpath.stem] = fpath
                    else:
                        # Pattern doesn't specify extension, add file patterns
                        for ext in ("*.h5", "*.h5ad"):
                            full_pattern = f"{pattern.rstrip('/')}/{ext}"
                            for fpath_str in sorted(glob.glob(full_pattern)):
                                fpath = Path(fpath_str)
                                files[fpath.stem] = fpath
                else:
                    # Relative path - use Path.glob()
                    if pattern.endswith((".h5", ".h5ad")):
                        for fpath in sorted(Path().glob(pattern)):
                            files[fpath.stem] = fpath
                    else:
                        for ext in ("*.h5", "*.h5ad"):
                            full_pattern = f"{pattern.rstrip('/')}/{ext}"
                            for fpath in sorted(Path().glob(full_pattern)):
                                files[fpath.stem] = fpath
        else:
            # No glob patterns - treat as regular path
            if dataset_path.is_file():
                # Single file
                files[dataset_path.stem] = dataset_path
            else:
                # Directory - search for files
                for ext in ("*.h5", "*.h5ad"):
                    for fpath in sorted(dataset_path.glob(ext)):
                        files[fpath.stem] = fpath

        return files

    def _expand_braces(self, pattern: str) -> list[str]:
        """Expand brace patterns like {a,b,c} into multiple patterns."""

        def expand_single_brace(text: str) -> list[str]:
            # Find the first brace group
            match = re.search(r"\{([^}]+)\}", text)
            if not match:
                return [text]

            # Extract the options and expand them
            before = text[: match.start()]
            after = text[match.end() :]
            options = match.group(1).split(",")

            results = []
            for option in options:
                new_text = before + option.strip() + after
                # Recursively expand any remaining braces
                results.extend(expand_single_brace(new_text))

            return results

        return expand_single_brace(pattern)

    def _process_celltype(
        self,
        ds: PerturbationDataset,
        celltype: str,
        ct_indices: np.ndarray,
        ctrl_indices: np.ndarray,
        pert_indices: np.ndarray,
        cache,
        dataset_name: str,
        zeroshot_celltypes: dict[str, str],
        fewshot_celltypes: dict[str, dict[str, list[str]]],
        is_training_dataset: bool,
    ) -> dict[str, int]:
        """Process a single cell type and return counts for each split."""
        counts = {"train": 0, "val": 0, "test": 0}

        if celltype in zeroshot_celltypes:
            # Zeroshot: all cells go to specified split
            split = zeroshot_celltypes[celltype]
            subset = ds.to_subset_dataset(split, pert_indices, ctrl_indices)

            if split == "train":
                self.train_datasets.append(subset)
            elif split == "val":
                self.val_datasets.append(subset)
            elif split == "test":
                self.test_datasets.append(subset)

            counts[split] = len(subset)

        elif celltype in fewshot_celltypes:
            # Fewshot: split perturbations according to config
            pert_config = fewshot_celltypes[celltype]
            split_counts = self._split_fewshot_celltype(
                ds, pert_indices, ctrl_indices, cache, pert_config
            )
            for split, count in split_counts.items():
                counts[split] += count

        elif is_training_dataset:
            # Regular training cell type
            subset = ds.to_subset_dataset("train", pert_indices, ctrl_indices)
            self.train_datasets.append(subset)
            counts["train"] = len(subset)

        return counts<|MERGE_RESOLUTION|>--- conflicted
+++ resolved
@@ -49,11 +49,8 @@
         n_basal_samples: int = 1,
         should_yield_control_cells: bool = True,
         cell_sentence_len: int = 512,
-<<<<<<< HEAD
         cache_perturbation_control_pairs: bool = False,
-=======
         drop_last: bool = False,
->>>>>>> 0255efe6
         **kwargs,  # missing perturbation_features_file  and store_raw_basal for backwards compatibility
     ):
         """
@@ -71,11 +68,8 @@
             output_space: The output space for model predictions (gene or latent, which uses embed_key)
             basal_mapping_strategy: One of {"batch","random","nearest","ot"}
             n_basal_samples: Number of control cells to sample per perturbed cell
-<<<<<<< HEAD
             cache_perturbation_control_pairs: If True cache perturbation-control pairs at the start of training and reuse them.
-=======
             drop_last: Whether to drop the last sentence set if it is smaller than cell_sentence_len
->>>>>>> 0255efe6
         """
         super().__init__()
 
